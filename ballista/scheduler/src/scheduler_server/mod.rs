--- conflicted
+++ resolved
@@ -584,11 +584,7 @@
                 }
             ),
             "{}",
-<<<<<<< HEAD
-            format!("Expected job status to be failed but it was {status:?}")
-=======
             "Expected job status to be failed but it was {status:?}"
->>>>>>> 0b6b28f8
         );
 
         assert_submitted_event("job", &metrics_collector);
@@ -632,11 +628,7 @@
                 }
             ),
             "{}",
-<<<<<<< HEAD
-            format!("Expected job status to be failed but it was {status:?}")
-=======
             "Expected job status to be failed but it was {status:?}"
->>>>>>> 0b6b28f8
         );
 
         assert_no_submitted_event("job", &metrics_collector);
