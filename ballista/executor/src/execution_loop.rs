// Licensed to the Apache Software Foundation (ASF) under one
// or more contributor license agreements.  See the NOTICE file
// distributed with this work for additional information
// regarding copyright ownership.  The ASF licenses this file
// to you under the Apache License, Version 2.0 (the
// "License"); you may not use this file except in compliance
// with the License.  You may obtain a copy of the License at
//
//   http://www.apache.org/licenses/LICENSE-2.0
//
// Unless required by applicable law or agreed to in writing,
// software distributed under the License is distributed on an
// "AS IS" BASIS, WITHOUT WARRANTIES OR CONDITIONS OF ANY
// KIND, either express or implied.  See the License for the
// specific language governing permissions and limitations
// under the License.

use datafusion::physical_plan::ExecutionPlan;

use ballista_core::serde::protobuf::{
    scheduler_grpc_client::SchedulerGrpcClient, PollWorkParams, PollWorkResult,
    TaskDefinition, TaskStatus,
};
use tokio::sync::{OwnedSemaphorePermit, Semaphore};

use crate::cpu_bound_executor::DedicatedExecutor;
use crate::executor::Executor;
use crate::{as_task_status, TaskExecutionTimes};
use ballista_core::error::BallistaError;
use ballista_core::serde::scheduler::{ExecutorSpecification, PartitionId};
use ballista_core::serde::BallistaCodec;
use ballista_core::utils::collect_plan_metrics;
use datafusion::execution::context::TaskContext;
use datafusion_proto::logical_plan::AsLogicalPlan;
use datafusion_proto::physical_plan::from_proto::parse_protobuf_hash_partitioning;
use datafusion_proto::physical_plan::AsExecutionPlan;
use futures::FutureExt;
use log::{debug, error, info, warn};
use std::any::Any;
use std::collections::HashMap;
use std::convert::TryInto;
use std::error::Error;
use std::ops::Deref;
use std::sync::mpsc::{Receiver, Sender, TryRecvError};
use std::time::{SystemTime, UNIX_EPOCH};
use std::{sync::Arc, time::Duration};
use tonic::transport::Channel;

pub async fn poll_loop<T: 'static + AsLogicalPlan, U: 'static + AsExecutionPlan>(
    mut scheduler: SchedulerGrpcClient<Channel>,
    executor: Arc<Executor>,
    codec: BallistaCodec<T, U>,
) -> Result<(), BallistaError> {
    let executor_specification: ExecutorSpecification = executor
        .metadata
        .specification
        .as_ref()
        .unwrap()
        .clone()
        .into();
    let available_task_slots =
        Arc::new(Semaphore::new(executor_specification.task_slots as usize));

    let (task_status_sender, mut task_status_receiver) =
        std::sync::mpsc::channel::<TaskStatus>();
    info!("Starting poll work loop with scheduler");

    let dedicated_executor =
        DedicatedExecutor::new("task_runner", executor_specification.task_slots as usize);

    loop {
        // Wait for task slots to be available before asking for new work
        let permit = available_task_slots.acquire().await.unwrap();
        // Make the slot available again
        drop(permit);

        // Keeps track of whether we received task in last iteration
        // to avoid going in sleep mode between polling
        let mut active_job = false;

        let task_status: Vec<TaskStatus> =
            sample_tasks_status(&mut task_status_receiver).await;

        let poll_work_result: anyhow::Result<
            tonic::Response<PollWorkResult>,
            tonic::Status,
        > = scheduler
            .poll_work(PollWorkParams {
                metadata: Some(executor.metadata.clone()),
                num_free_slots: available_task_slots.available_permits() as u32,
                task_status,
            })
            .await;

        match poll_work_result {
            Ok(result) => {
                let tasks = result.into_inner().tasks;
                active_job = !tasks.is_empty();

                for task in tasks {
                    let task_status_sender = task_status_sender.clone();

                    // Acquire a permit/slot for the task
                    let permit =
                        available_task_slots.clone().acquire_owned().await.unwrap();

                    match run_received_task(
                        executor.clone(),
                        permit,
                        task_status_sender,
                        task,
                        &codec,
                        &dedicated_executor,
                    )
                    .await
                    {
                        Ok(_) => {}
                        Err(e) => {
                            warn!("Failed to run task: {:?}", e);
                        }
                    }
                }
            }
            Err(error) => {
                warn!("Executor poll work loop failed. If this continues to happen the Scheduler might be marked as dead. Error: {}", error);
            }
        }

        if !active_job {
            tokio::time::sleep(Duration::from_millis(100)).await;
        }
    }
}

/// Tries to get meaningful description from panic-error.
pub(crate) fn any_to_string(any: &Box<dyn Any + Send>) -> String {
    if let Some(s) = any.downcast_ref::<&str>() {
        (*s).to_string()
    } else if let Some(s) = any.downcast_ref::<String>() {
        s.clone()
    } else if let Some(error) = any.downcast_ref::<Box<dyn Error + Send>>() {
        error.to_string()
    } else {
        "Unknown error occurred".to_string()
    }
}

async fn run_received_task<T: 'static + AsLogicalPlan, U: 'static + AsExecutionPlan>(
    executor: Arc<Executor>,
    permit: OwnedSemaphorePermit,
    task_status_sender: Sender<TaskStatus>,
    task: TaskDefinition,
    codec: &BallistaCodec<T, U>,
    dedicated_executor: &DedicatedExecutor,
) -> Result<(), BallistaError> {
    let task_id = task.task_id;
    let task_attempt_num = task.task_attempt_num;
    let job_id = task.job_id;
    let stage_id = task.stage_id;
    let stage_attempt_num = task.stage_attempt_num;
    let task_launch_time = task.launch_time;
    let partition_id = task.partition_id;
    let start_exec_time = SystemTime::now()
        .duration_since(UNIX_EPOCH)
        .unwrap()
        .as_millis() as u64;
    let task_identity = format!(
<<<<<<< HEAD
        "TID {task_id} {job_id}/{stage_id}.{stage_attempt_num}/{partition_id}.{task_attempt_num}",
=======
        "TID {task_id} {job_id}/{stage_id}.{stage_attempt_num}/{partition_id}.{task_attempt_num}"
>>>>>>> 0b6b28f8
    );
    info!("Received task {}", task_identity);

    let mut task_props = HashMap::new();
    for kv_pair in task.props {
        task_props.insert(kv_pair.key, kv_pair.value);
    }

    let mut task_scalar_functions = HashMap::new();
    let mut task_aggregate_functions = HashMap::new();
    // TODO combine the functions from Executor's functions and TaskDefintion's function resources
    for scalar_func in executor.scalar_functions.clone() {
        task_scalar_functions.insert(scalar_func.0.clone(), scalar_func.1);
    }
    for agg_func in executor.aggregate_functions.clone() {
        task_aggregate_functions.insert(agg_func.0, agg_func.1);
    }
    let runtime = executor.runtime.clone();
    let session_id = task.session_id.clone();
    let task_context = Arc::new(TaskContext::new(
        task_identity.clone(),
        session_id,
        task_props,
        task_scalar_functions,
        task_aggregate_functions,
        runtime.clone(),
    ));

    let plan: Arc<dyn ExecutionPlan> =
        U::try_decode(task.plan.as_slice()).and_then(|proto| {
            proto.try_into_physical_plan(
                task_context.deref(),
                runtime.deref(),
                codec.physical_extension_codec(),
            )
        })?;

    let shuffle_output_partitioning = parse_protobuf_hash_partitioning(
        task.output_partitioning.as_ref(),
        task_context.as_ref(),
        plan.schema().as_ref(),
    )?;

    let shuffle_writer_plan =
        executor.new_shuffle_writer(job_id.clone(), stage_id as usize, plan)?;
    dedicated_executor.spawn(async move {
        use std::panic::AssertUnwindSafe;
        let part = PartitionId {
            job_id: job_id.clone(),
            stage_id: stage_id as usize,
            partition_id: partition_id as usize,
        };

        let execution_result = match AssertUnwindSafe(executor.execute_shuffle_write(
            task_id as usize,
            part.clone(),
            shuffle_writer_plan.clone(),
            task_context,
            shuffle_output_partitioning,
        ))
        .catch_unwind()
        .await
        {
            Ok(Ok(r)) => Ok(r),
            Ok(Err(r)) => Err(r),
            Err(r) => {
                error!("Error executing task: {:?}", any_to_string(&r));
                Err(BallistaError::Internal(format!("{:#?}", any_to_string(&r))))
            }
        };

        info!("Done with task {}", task_identity);
        debug!("Statistics: {:?}", execution_result);

        let plan_metrics = collect_plan_metrics(shuffle_writer_plan.as_ref());
        let operator_metrics = plan_metrics
            .into_iter()
            .map(|m| m.try_into())
            .collect::<Result<Vec<_>, BallistaError>>()
            .ok();

        let end_exec_time = SystemTime::now()
            .duration_since(UNIX_EPOCH)
            .unwrap()
            .as_millis() as u64;

        let task_execution_times = TaskExecutionTimes {
            launch_time: task_launch_time,
            start_exec_time,
            end_exec_time,
        };

        let _ = task_status_sender.send(as_task_status(
            execution_result,
            executor.metadata.id.clone(),
            task_id as usize,
            stage_attempt_num as usize,
            part,
            operator_metrics,
            task_execution_times,
        ));

        // Release the permit after the work is done
        drop(permit);
    });

    Ok(())
}

async fn sample_tasks_status(
    task_status_receiver: &mut Receiver<TaskStatus>,
) -> Vec<TaskStatus> {
    let mut task_status: Vec<TaskStatus> = vec![];

    loop {
        match task_status_receiver.try_recv() {
            anyhow::Result::Ok(status) => {
                task_status.push(status);
            }
            Err(TryRecvError::Empty) => {
                break;
            }
            Err(TryRecvError::Disconnected) => {
                error!("Task statuses channel disconnected");
            }
        }
    }

    task_status
}<|MERGE_RESOLUTION|>--- conflicted
+++ resolved
@@ -165,11 +165,7 @@
         .unwrap()
         .as_millis() as u64;
     let task_identity = format!(
-<<<<<<< HEAD
-        "TID {task_id} {job_id}/{stage_id}.{stage_attempt_num}/{partition_id}.{task_attempt_num}",
-=======
         "TID {task_id} {job_id}/{stage_id}.{stage_attempt_num}/{partition_id}.{task_attempt_num}"
->>>>>>> 0b6b28f8
     );
     info!("Received task {}", task_identity);
 
