--- conflicted
+++ resolved
@@ -124,11 +124,7 @@
         let ballista_plan: protobuf::BallistaPhysicalPlanNode =
             protobuf::BallistaPhysicalPlanNode::decode(buf).map_err(|e| {
                 DataFusionError::Internal(format!(
-<<<<<<< HEAD
-                    "Could not deserialize BallistaPhysicalPlanNode: {e}",
-=======
                     "Could not deserialize BallistaPhysicalPlanNode: {e}"
->>>>>>> 0b6b28f8
                 ))
             })?;
 
@@ -168,11 +164,7 @@
                             .map(|l| {
                                 l.clone().try_into().map_err(|e| {
                                     DataFusionError::Internal(format!(
-<<<<<<< HEAD
-                                        "Fail to get partition location due to {e:?}",
-=======
                                         "Fail to get partition location due to {e:?}"
->>>>>>> 0b6b28f8
                                     ))
                                 })
                             })
@@ -218,11 +210,7 @@
                 None => None,
                 other => {
                     return Err(DataFusionError::Internal(format!(
-<<<<<<< HEAD
-                        "physical_plan::to_proto() invalid partitioning for ShuffleWriterExec: {other:?}",
-=======
                         "physical_plan::to_proto() invalid partitioning for ShuffleWriterExec: {other:?}"
->>>>>>> 0b6b28f8
                     )));
                 }
             };
@@ -240,11 +228,7 @@
 
             proto.encode(buf).map_err(|e| {
                 DataFusionError::Internal(format!(
-<<<<<<< HEAD
-                    "failed to encode shuffle writer execution plan: {e:?}",
-=======
                     "failed to encode shuffle writer execution plan: {e:?}"
->>>>>>> 0b6b28f8
                 ))
             })?;
 
@@ -258,11 +242,7 @@
                         .map(|l| {
                             l.clone().try_into().map_err(|e| {
                                 DataFusionError::Internal(format!(
-<<<<<<< HEAD
-                                    "Fail to get partition location due to {e:?}",
-=======
                                     "Fail to get partition location due to {e:?}"
->>>>>>> 0b6b28f8
                                 ))
                             })
                         })
@@ -279,11 +259,7 @@
             };
             proto.encode(buf).map_err(|e| {
                 DataFusionError::Internal(format!(
-<<<<<<< HEAD
-                    "failed to encode shuffle reader execution plan: {e:?}",
-=======
                     "failed to encode shuffle reader execution plan: {e:?}"
->>>>>>> 0b6b28f8
                 ))
             })?;
 
@@ -301,11 +277,7 @@
             };
             proto.encode(buf).map_err(|e| {
                 DataFusionError::Internal(format!(
-<<<<<<< HEAD
-                    "failed to encode unresolved shuffle execution plan: {e:?}",
-=======
                     "failed to encode unresolved shuffle execution plan: {e:?}"
->>>>>>> 0b6b28f8
                 ))
             })?;
 
